--- conflicted
+++ resolved
@@ -27,11 +27,7 @@
       labels:
         app.kubernetes.io/name: web-frontend
       annotations:
-<<<<<<< HEAD
-        commit_sha: "3fb7fa517f01452699ba5134acd84d056acff882"
-=======
         commit_sha: "308d05dca19a59270c40c68e4bd872beebe91a0d"
->>>>>>> 9ea52422
     spec:
       containers:
         - image: swiftfiddle/web-frontend:latest
